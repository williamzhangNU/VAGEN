--- conflicted
+++ resolved
@@ -1,19 +1,11 @@
 env1:
   env_name: spatial
   env_config: 
-<<<<<<< HEAD
     exp_type: active
     max_exp_steps: 3
-    with_topdown: false
+    with_topdown: true
     eval_tasks:
       - task_type: rot
-=======
-    exp_type: passive
-    max_exp_steps: 1
-    with_topdown: true
-    eval_tasks:
-      - task_type: pov
->>>>>>> ef9622cd
         task_kwargs:
           num_pairs: 1
   train_size: 2
