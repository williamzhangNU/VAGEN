--- conflicted
+++ resolved
@@ -1,13 +1,7 @@
 from .sokoban import SokobanEnv,SokobanConfig
 from .frozenlake import FrozenLakeEnv,FrozenLakeConfig, FrozenLakeService
-<<<<<<< HEAD
-# from .navigation import NavigationEnv, NavigationConfig
-# from .svgdino import SVGDINOEnv, SVGDINOConfig
-# from .svg import SVGEnv, SVGConfig, SVGService
-=======
 from .navigation import NavigationEnv, NavigationConfig
 from .svg import SVGEnv, SVGConfig, SVGService
->>>>>>> d40847f1
 
 REGISTERED_ENV = {
     "sokoban": {
@@ -19,21 +13,6 @@
         "config_cls": FrozenLakeConfig,
         "service_cls": FrozenLakeService
     },
-<<<<<<< HEAD
-    # "navigation": {
-    #     "env_cls": NavigationEnv,
-    #     "config_cls": NavigationConfig
-    # },
-    # "svg": {
-    #     "env_cls": SVGEnv,
-    #     "config_cls": SVGConfig,
-    #     "service_cls": SVGService
-    # },
-    # "svgdino": {
-    #     "env_cls": SVGDINOEnv,
-    #     "config_cls": SVGDINOConfig,
-    # }
-=======
     "navigation": {
         "env_cls": NavigationEnv,
         "config_cls": NavigationConfig
@@ -44,5 +23,4 @@
         "service_cls": SVGService
     },
     
->>>>>>> d40847f1
 }